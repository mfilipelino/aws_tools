.PHONY: venv install install-dev build test tests lint format clean security bandit safety typecheck quality sync

# Create virtual environment using UV
venv:
	uv venv .venv --python 3.9

# Install project dependencies using UV
install:
<<<<<<< HEAD
	uv sync
=======
        uv pip install -r requirements.txt
        uv pip install ruff pytest
>>>>>>> f5907c15

# Install development dependencies including security tools
install-dev:
	uv sync --dev

# Build project (create venv and install dependencies)
build: venv install-dev

# Sync dependencies (alias for install)
sync:
	uv sync --dev

# Run tests
test tests:
<<<<<<< HEAD
	uv run python -m unittest discover -s tests -p '*_test.py'
=======
        .venv/bin/python -m pytest
>>>>>>> f5907c15

# Run linter
lint:
	uv run ruff check .

# Format code
format:
	uv run ruff format .

# Fix linting issues automatically
fix:
	uv run ruff check --fix .

# Security scanning with bandit
bandit:
	@echo "🔒 Running security scan with bandit..."
	uv run bandit -r cli/ s3/ kinesis/ glue/ scripts/ cloudformation/ -f json -o bandit-report.json || true
	@echo "📄 JSON report saved to bandit-report.json"
	uv run bandit -r cli/ s3/ kinesis/ glue/ scripts/ cloudformation/ --severity-level medium --confidence-level medium

# Check for known security vulnerabilities in dependencies
safety:
	@echo "🛡️  Checking dependencies for security vulnerabilities..."
	uv run safety check --output json > safety-report.json 2>/dev/null || true
	@echo "📄 JSON report saved to safety-report.json"
	@echo "⚠️  Note: safety check is deprecated, consider upgrading for newer features"
	uv run safety check || echo "❌ Some vulnerabilities found in dependencies"

# Run all security checks
security: bandit safety
	@echo "✅ Security checks completed. Check bandit-report.json and safety-report.json for details."

# Type checking with mypy
typecheck:
	@echo "🔍 Running type checks with mypy..."
	uv run mypy . --ignore-missing-imports --show-error-codes || true

# Run comprehensive quality checks
quality: lint typecheck security
	@echo "🎯 All quality checks completed!"

# Clean up
clean:
	rm -rf venv .venv __pycache__ */__pycache__ */*/__pycache__
	find . -type f -name "*.pyc" -delete
	rm -f bandit-report.json safety-report.json<|MERGE_RESOLUTION|>--- conflicted
+++ resolved
@@ -6,12 +6,7 @@
 
 # Install project dependencies using UV
 install:
-<<<<<<< HEAD
 	uv sync
-=======
-        uv pip install -r requirements.txt
-        uv pip install ruff pytest
->>>>>>> f5907c15
 
 # Install development dependencies including security tools
 install-dev:
@@ -26,11 +21,7 @@
 
 # Run tests
 test tests:
-<<<<<<< HEAD
-	uv run python -m unittest discover -s tests -p '*_test.py'
-=======
-        .venv/bin/python -m pytest
->>>>>>> f5907c15
+	uv run python -m pytest
 
 # Run linter
 lint:
